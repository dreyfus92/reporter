--- conflicted
+++ resolved
@@ -77,7 +77,6 @@
     }
   }
 
-<<<<<<< HEAD
   // Then analyze the tarball
   const rawCustomManifests = ctx.values['custom-manifests'];
 
@@ -90,10 +89,6 @@
       : [];
 
   const {stats, messages} = await report({root, pack, customManifests});
-=======
-  // Analyze
-  const {stats, messages} = await report({root, pack});
->>>>>>> 35c58a6e
 
   prompts.log.info('Summary');
 
